--- conflicted
+++ resolved
@@ -52,13 +52,12 @@
         requestResponse: RequestResponse = RequestResponse(
             requestMap=reqMap, statusCode=0
         )
-<<<<<<< HEAD
         try:
             match reqMap.httpOperation:
                 case "GET":
                     requestResponse = await self._sendGetRequest(reqMap, session)
                 case "POST":
-                    requestResponse = await self._sendGetRequest(reqMap, session)
+                    requestResponse = await self._sendPostRequest(reqMap, session)
                 case "PUT":
                     requestResponse = await self._sendPutRequest(reqMap, session)
                 case "PATCH":
@@ -71,23 +70,6 @@
                     pass
         except Exception as e:
             requestResponse.error = e
-=======
-        match reqMap.httpOperation:
-            case "GET":
-                requestResponse = await self._sendGetRequest(reqMap, session)
-            case "POST":
-                requestResponse = await self._sendPostRequest(reqMap, session)
-            case "PUT":
-                requestResponse = await self._sendPutRequest(reqMap, session)
-            case "PATCH":
-                requestResponse = await self._sendPatchRequest(reqMap, session)
-            case "OPTIONS":
-                requestResponse = await self._sendOptionsRequest(reqMap, session)
-            case "DELETE":
-                requestResponse = await self._sendDeleteRequest(reqMap, session)
-            case _:
-                pass
->>>>>>> 0bb51584
 
         return requestResponse
 
@@ -182,21 +164,4 @@
         reqResponse = RequestResponse(
             requestMap=reqMap, statusCode=statusCode, body=body
         )
-<<<<<<< HEAD
-        return reqResponse
-=======
-        return reqResponse
-
-
-async def _processResults(
-    taskResults: list[RequestResponse | BaseException],
-) -> RequestResults:
-    responses: list[RequestResponse] = []
-    taskExceptions: list[BaseException] = []
-    for result in taskResults:
-        if isinstance(result, BaseException):
-            taskExceptions.append(result)
-        else:
-            responses.append(result)
-    return RequestResults(requestResponses=responses, taskExceptions=taskExceptions)
->>>>>>> 0bb51584
+        return reqResponse